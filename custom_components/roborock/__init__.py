--- conflicted
+++ resolved
@@ -97,15 +97,11 @@
         for device_id, device_info in local_backup.items()
     } if local_backup else None
     integration_options = entry.options.get(DOMAIN)
-<<<<<<< HEAD
-    local_integration = integration_options.get(CONF_LOCAL_INTEGRATION) if integration_options else False
-=======
     local_integration = (
         integration_options.get(CONF_LOCAL_INTEGRATION)
         if integration_options
         else False
     )
->>>>>>> a30953b6
 
     translation = await get_translation(hass)
     _LOGGER.debug("Using translation %s", translation)
