--- conflicted
+++ resolved
@@ -154,8 +154,7 @@
         "name": "Tempo residuo filtro"
       },
       "sensor_dirty_left": {
-<<<<<<< HEAD
-        "name": "Sensor dirty left"
+        "name": "Tempo residuo pulizia sensori"
       },
       "dock_status": {
         "name": "Dock status"
@@ -168,9 +167,6 @@
       },
       "dock_mop_wash_mode_interval": {
         "name": "Dock mop wash mode interval"
-=======
-        "name": "Tempo residuo pulizia sensori"
->>>>>>> deafbd26
       }
     },
     "binary_sensor": {
