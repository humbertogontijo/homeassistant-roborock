"""Support for Roborock vacuum class."""
from __future__ import annotations

import logging
import math
import time
from abc import ABC
from typing import Any

<<<<<<< HEAD
from roborock.code_mappings import (
    FAN_SPEED_CODES,
    MOP_INTENSITY_CODES,
    MOP_MODE_CODES,
    WASH_MODE_MAP,
    DUST_COLLECTION_MAP,
)
from roborock.typing import (
    RoborockCommand,
    RoborockDeviceInfo,
    RoborockDockWashingModeType,
    RoborockDockDustCollectionType,
)
=======
>>>>>>> 1ba0110f
import voluptuous as vol
from homeassistant.components.vacuum import (
    ATTR_BATTERY_ICON,
    ATTR_FAN_SPEED,
    ATTR_FAN_SPEED_LIST,
    STATE_CLEANING,
    STATE_DOCKED,
    STATE_ERROR,
    STATE_IDLE,
    STATE_PAUSED,
    STATE_RETURNING,
    StateVacuumEntity,
    VacuumEntityFeature,
)
from homeassistant.config_entries import ConfigEntry
from homeassistant.const import ATTR_BATTERY_LEVEL, ATTR_STATE
from homeassistant.core import HomeAssistant
from homeassistant.helpers import config_validation as cv, entity_platform
from homeassistant.helpers.entity_platform import AddEntitiesCallback
from homeassistant.util import slugify
from roborock import FAN_SPEED_CODES, MOP_INTENSITY_CODES, MOP_MODE_CODES
from roborock.containers import RoborockDeviceInfo
from roborock.typing import RoborockCommand

from .const import DOMAIN
from .coordinator import RoborockDataUpdateCoordinator
from .device import RoborockCoordinatedEntity

_LOGGER = logging.getLogger(__name__)

STATE_CODE_TO_STATE = {
    1: STATE_IDLE,  # "Starting"
    2: STATE_IDLE,  # "Charger disconnected"
    3: STATE_IDLE,  # "Idle"
    4: STATE_CLEANING,  # "Remote control active"
    5: STATE_CLEANING,  # "Cleaning"
    6: STATE_RETURNING,  # "Returning home"
    7: STATE_CLEANING,  # "Manual mode"
    8: STATE_DOCKED,  # "Charging"
    9: STATE_ERROR,  # "Charging problem"
    10: STATE_PAUSED,  # "Paused"
    11: STATE_CLEANING,  # "Spot cleaning"
    12: STATE_ERROR,  # "Error"
    13: STATE_IDLE,  # "Shutting down"
    14: STATE_DOCKED,  # "Updating"
    15: STATE_RETURNING,  # "Docking"
    16: STATE_CLEANING,  # "Going to target"
    17: STATE_CLEANING,  # "Zoned cleaning"
    18: STATE_CLEANING,  # "Segment cleaning"
    22: STATE_DOCKED,  # "Emptying the bin" on s7+
    23: STATE_DOCKED,  # "Washing the mop" on s7maxV
    26: STATE_RETURNING,  # "Going to wash the mop" on s7maxV
    100: STATE_DOCKED,  # "Charging complete"
    101: STATE_ERROR,  # "Device offline"
}

ATTR_STATUS = "status"
ATTR_MOP_MODE = "mop_mode"
ATTR_MOP_INTENSITY = "mop_intensity"
ATTR_MOP_MODE_LIST = f"{ATTR_MOP_MODE}_list"
ATTR_MOP_INTENSITY_LIST = f"{ATTR_MOP_INTENSITY}_list"
ATTR_ERROR = "error"


def add_services() -> None:
    """Add the vacuum services to hass."""
    platform = entity_platform.async_get_current_platform()

    platform.async_register_entity_service(
        "vacuum_remote_control_start",
        cv.make_entity_service_schema({}),
        RoborockVacuum.async_remote_control_start.__name__,
    )

    platform.async_register_entity_service(
        "vacuum_remote_control_stop",
        cv.make_entity_service_schema({}),
        RoborockVacuum.async_remote_control_stop.__name__,
    )

    platform.async_register_entity_service(
        "vacuum_remote_control_move",
        cv.make_entity_service_schema(
            {
                vol.Optional("velocity"): vol.All(
                    vol.Coerce(float), vol.Clamp(min=-0.29, max=0.29)
                ),
                vol.Optional("rotation"): vol.All(
                    vol.Coerce(int), vol.Clamp(min=-179, max=179)
                ),
                vol.Optional("duration"): cv.positive_int,
            }
        ),
        RoborockVacuum.async_remote_control_move.__name__,
    )

    platform.async_register_entity_service(
        "vacuum_remote_control_move_step",
        cv.make_entity_service_schema(
            {
                vol.Optional("velocity"): vol.All(
                    vol.Coerce(float), vol.Clamp(min=-0.29, max=0.29)
                ),
                vol.Optional("rotation"): vol.All(
                    vol.Coerce(int), vol.Clamp(min=-179, max=179)
                ),
                vol.Optional("duration"): cv.positive_int,
            }
        ),
        RoborockVacuum.async_remote_control_move_step.__name__,
    )

    platform.async_register_entity_service(
        "vacuum_clean_zone",
        cv.make_entity_service_schema(
            {
                vol.Required("zone"): vol.All(
                    list,
                    [
                        vol.ExactSequence(
                            [
                                vol.Coerce(int),
                                vol.Coerce(int),
                                vol.Coerce(int),
                                vol.Coerce(int),
                            ]
                        )
                    ],
                ),
                vol.Optional("repeats"): vol.All(
                    vol.Coerce(int), vol.Clamp(min=1, max=3)
                ),
            }
        ),
        RoborockVacuum.async_clean_zone.__name__,
    )

    platform.async_register_entity_service(
        "vacuum_goto",
        cv.make_entity_service_schema(
            {
                vol.Required("x_coord"): vol.Coerce(int),
                vol.Required("y_coord"): vol.Coerce(int),
            }
        ),
        RoborockVacuum.async_goto.__name__,
    )
    platform.async_register_entity_service(
        "vacuum_clean_segment",
        cv.make_entity_service_schema(
            {
                vol.Required("segments"): vol.Any(vol.Coerce(int), [vol.Coerce(int)]),
                vol.Optional("repeats"): vol.All(
                    vol.Coerce(int), vol.Clamp(min=1, max=3)
                ),
            }
        ),
        RoborockVacuum.async_clean_segment.__name__,
    )
    platform.async_register_entity_service(
        "vacuum_set_mop_mode",
        cv.make_entity_service_schema(
            {vol.Required("mop_mode"): vol.In(list(MOP_MODE_CODES.values()))}
        ),
        RoborockVacuum.async_set_mop_mode.__name__,
    )
    platform.async_register_entity_service(
        "vacuum_set_mop_intensity",
        cv.make_entity_service_schema(
            {vol.Required("mop_intensity"): vol.In(list(MOP_INTENSITY_CODES.values()))}
        ),
        RoborockVacuum.async_set_mop_intensity.__name__,
    )
    platform.async_register_entity_service(
        "vacuum_set_fan_speed",
        cv.make_entity_service_schema(
            {vol.Required("fan_speed"): vol.In(list(FAN_SPEED_CODES.values()))}
        ),
        RoborockVacuum.async_set_fan_speed.__name__,
    )
    platform.async_register_entity_service(
        "vacuum_reset_consumables",
        cv.make_entity_service_schema({}),
        RoborockVacuum.async_reset_consumable.__name__,
    )
    # TODO: Make these only add based on dock type
    platform.async_register_entity_service(
        "dock_set_washing_mode",
        cv.make_entity_service_schema(
            {vol.Required("wash_mode"): vol.In(list(WASH_MODE_MAP.values()))}
        ),
        RoborockVacuum.async_set_dock_mop_washing_mode.__name__,
    )
    platform.async_register_entity_service(
        "dock_set_dust_collection_mode",
        cv.make_entity_service_schema(
            {vol.Required("mode"): vol.In(list(DUST_COLLECTION_MAP.values()))}
        ),
        RoborockVacuum.async_set_dust_collection_mode.__name__,
    )
    platform.async_register_entity_service(
        "dock_set_wash_towel_mode",
        cv.make_entity_service_schema(
            {
                vol.Required("frequency_determinate"): vol.In(["by room", "by time"]),
                vol.Required("time"): vol.All(
                    vol.Coerce(int), vol.Clamp(min=600, max=3000)
                ),
            }
        ),
        RoborockVacuum.async_set_mop_wash_frequency.__name__,
    )
    platform.async_register_entity_service(
        "dock_start_wash_then_charge",
        cv.make_entity_service_schema({}),
        RoborockVacuum.async_dock_start_mop_wash_then_charge.__name__,
    )
    platform.async_register_entity_service(
        "dock_start_wash",
        cv.make_entity_service_schema({}),
        RoborockVacuum.async_dock_start_mop_wash.__name__,
    )
    platform.async_register_entity_service(
        "dock_stop_wash",
        cv.make_entity_service_schema({}),
        RoborockVacuum.async_dock_stop_mop_wash.__name__,
    )


async def async_setup_entry(
    hass: HomeAssistant,
    config_entry: ConfigEntry,
    async_add_entities: AddEntitiesCallback,
) -> None:
    """Set up the Roborock sensor."""
    add_services()

    coordinator: RoborockDataUpdateCoordinator = hass.data[DOMAIN][
        config_entry.entry_id
    ]
    entities = []
    for device_id, device_info in coordinator.devices_info.items():
        unique_id = slugify(device_id)
        entities.append(RoborockVacuum(unique_id, device_info, coordinator))
    async_add_entities(entities)


class RoborockVacuum(RoborockCoordinatedEntity, StateVacuumEntity, ABC):
    """General Representation of a Roborock vacuum."""

    def __init__(
        self,
        unique_id: str,
        device: RoborockDeviceInfo,
        coordinator: RoborockDataUpdateCoordinator,
    ) -> None:
        """Initialize a vacuum."""
        StateVacuumEntity.__init__(self)
        RoborockCoordinatedEntity.__init__(self, device, coordinator, unique_id)
        self.manual_seqnum = 0
        self._device = device
        self._coordinator = coordinator

    @property
    def supported_features(self) -> VacuumEntityFeature:
        """Flag vacuum cleaner features that are supported."""
        features = (
            VacuumEntityFeature.TURN_ON
            | VacuumEntityFeature.TURN_OFF
            | VacuumEntityFeature.PAUSE
            | VacuumEntityFeature.STOP
            | VacuumEntityFeature.RETURN_HOME
            | VacuumEntityFeature.FAN_SPEED
            | VacuumEntityFeature.BATTERY
            | VacuumEntityFeature.STATUS
            | VacuumEntityFeature.SEND_COMMAND
            | VacuumEntityFeature.LOCATE
            | VacuumEntityFeature.CLEAN_SPOT
            | VacuumEntityFeature.STATE
            | VacuumEntityFeature.START
            | VacuumEntityFeature.MAP
        )
        return features

    @property
    def icon(self) -> str:
        """Return the icon of the vacuum cleaner."""
        return "mdi:robot-vacuum"

    @property
    def translation_key(self) -> str:
        """Returns the translation key for vacuum."""
        return "roborock_vacuum"

    @property
    def state(self) -> str | None:
        """Return the status of the vacuum cleaner."""
        if not self._device_status:
            return None
        state = self._device_status.state
        return STATE_CODE_TO_STATE.get(state)

    @property
    def status(self) -> str | None:
        """Return the status of the vacuum cleaner."""
        if not self._device_status:
            return None
        return self._device_status.status

    @property
    def extra_state_attributes(self) -> dict[str, Any]:
        """Return the state attributes of the vacuum cleaner."""
        if not self._device_status:
            return {}
        data: dict[str, Any] = dict(self._device_status)

        if self.supported_features & VacuumEntityFeature.BATTERY:
            data[ATTR_BATTERY_LEVEL] = self.battery_level
            data[ATTR_BATTERY_ICON] = self.battery_icon

        if self.supported_features & VacuumEntityFeature.FAN_SPEED:
            data[ATTR_FAN_SPEED] = self.fan_speed

        data[ATTR_STATE] = self.state
        data[ATTR_STATUS] = self.status
        data[ATTR_MOP_MODE] = self.mop_mode
        data[ATTR_MOP_INTENSITY] = self.mop_intensity
        data[ATTR_ERROR] = self.error
        data.update(self.capability_attributes)

        return data

    @property
    def battery_level(self) -> int | None:
        """Return the battery level of the vacuum cleaner."""
        if not self._device_status:
            return None
        return self._device_status.battery

    @property
    def fan_speed(self) -> str | None:
        """Return the fan speed of the vacuum cleaner."""
        if not self._device_status:
            return None
        return self._device_status.fan_power

    @property
    def fan_speed_list(self) -> list[str]:
        """Get the list of available fan speed steps of the vacuum cleaner."""
        return list(FAN_SPEED_CODES.values())

    @property
    def mop_mode(self) -> str | None:
        """Return the mop mode of the vacuum cleaner."""
        if not self._device_status:
            return None
        return self._device_status.mop_mode

    @property
    def mop_mode_list(self) -> list[str]:
        """Get the list of available mop mode steps of the vacuum cleaner."""
        return list(MOP_MODE_CODES.values())

    @property
    def mop_intensity(self) -> str | None:
        """Return the mop intensity of the vacuum cleaner."""
        if not self._device_status:
            return None
        return self._device_status.mop_intensity

    @property
    def mop_intensity_list(self) -> list[str]:
        """Get the list of available mop intensity steps of the vacuum cleaner."""
        return list(MOP_INTENSITY_CODES.values())

    @property
    def error(self) -> str | None:
        """Get the error translated if one exist."""
        if not self._device_status:
            return None
        error_code = self._device_status.error_code
        return self.translate("state", error_code)

    @property
    def capability_attributes(self) -> dict[str, list[str]]:
        """Return capability attributes."""
        capability_attributes = {}
        if self.supported_features & VacuumEntityFeature.FAN_SPEED:
            capability_attributes[ATTR_FAN_SPEED_LIST] = self.fan_speed_list
        capability_attributes[ATTR_MOP_MODE_LIST] = self.mop_mode_list
        capability_attributes[ATTR_MOP_INTENSITY_LIST] = self.mop_intensity_list
        return capability_attributes

    async def async_map(self) -> None:
        """Return map token."""
        return await self.coordinator.api.get_map_v1(self._device_id)

    def is_paused(self) -> bool:
        """Returns if the vacuum is paused."""
        return self.state == STATE_PAUSED or self.state == STATE_ERROR

    async def async_start(self) -> None:
        """Start the vacuum."""
        if self.is_paused() and self._device_status.in_cleaning == 2:
            await self.send(RoborockCommand.RESUME_ZONED_CLEAN)
        elif self.is_paused and self._device_status.in_cleaning == 3:
            await self.send(RoborockCommand.RESUME_SEGMENT_CLEAN)
        else:
            await self.send(RoborockCommand.APP_START)
        await self.coordinator.async_refresh()

    async def async_pause(self) -> None:
        """Pause the vacuum."""
        await self.send(RoborockCommand.APP_PAUSE)
        await self.coordinator.async_refresh()

    async def async_stop(self, **kwargs: Any) -> None:
        """Stop the vacuum."""
        await self.send(RoborockCommand.APP_STOP)
        await self.coordinator.async_refresh()

    async def async_return_to_base(self, **kwargs: Any) -> None:
        """Send vacuum back to base."""
        await self.send(RoborockCommand.APP_CHARGE)
        await self.coordinator.async_refresh()

    async def async_clean_spot(self, **kwargs: Any) -> None:
        """Spot clean."""
        await self.send(RoborockCommand.APP_SPOT)
        await self.coordinator.async_refresh()

    async def async_locate(self, **kwargs: Any) -> None:
        """Locate vacuum."""
        await self.send(RoborockCommand.FIND_ME)

    async def async_set_fan_speed(self, fan_speed: str, **kwargs: Any) -> None:
        """Set vacuum fan speed."""
        await self.send(
            RoborockCommand.SET_CUSTOM_MODE,
            [k for k, v in FAN_SPEED_CODES.items() if v == fan_speed],
        )
        await self.coordinator.async_refresh()

    async def async_set_mop_mode(self, mop_mode: str, _=None) -> None:
        """Change vacuum mop mode."""
        await self.send(
            RoborockCommand.SET_MOP_MODE,
            [k for k, v in MOP_MODE_CODES.items() if v == mop_mode],
        )
        await self.coordinator.async_refresh()

    async def async_set_mop_intensity(self, mop_intensity: str, _=None):
        """Set vacuum mop intensity."""
        await self.send(
            RoborockCommand.SET_WATER_BOX_CUSTOM_MODE,
            [k for k, v in MOP_INTENSITY_CODES.items() if v == mop_intensity],
        )
        await self.coordinator.async_refresh()

    async def async_manual_start(self):
        """Start manual control mode."""
        self.manual_seqnum = 0
        await self.send(RoborockCommand.APP_RC_START)
        await self.coordinator.async_refresh()

    async def async_manual_stop(self):
        """Stop manual control mode."""
        self.manual_seqnum = 0
        await self.send(RoborockCommand.APP_RC_END)
        await self.coordinator.async_refresh()

    MANUAL_ROTATION_MAX = 180
    MANUAL_ROTATION_MIN = -MANUAL_ROTATION_MAX
    MANUAL_VELOCITY_MAX = 0.3
    MANUAL_VELOCITY_MIN = -MANUAL_VELOCITY_MAX
    MANUAL_DURATION_DEFAULT = 1500

    async def async_manual_control(
        self, rotation: int, velocity: float, duration: int = MANUAL_DURATION_DEFAULT
    ):
        """Give a command over manual control interface."""
        if rotation < self.MANUAL_ROTATION_MIN or rotation > self.MANUAL_ROTATION_MAX:
            raise ValueError(
                "Given rotation is invalid, should be ]%s, %s[, was %s"
                % (self.MANUAL_ROTATION_MIN, self.MANUAL_ROTATION_MAX, rotation)
            )
        if velocity < self.MANUAL_VELOCITY_MIN or velocity > self.MANUAL_VELOCITY_MAX:
            raise ValueError(
                "Given velocity is invalid, should be ]%s, %s[, was: %s"
                % (self.MANUAL_VELOCITY_MIN, self.MANUAL_VELOCITY_MAX, velocity)
            )

        self.manual_seqnum += 1
        params = {
            "omega": round(math.radians(rotation), 1),
            "velocity": velocity,
            "duration": duration,
            "seqnum": self.manual_seqnum,
        }

        await self.send(RoborockCommand.APP_RC_MOVE, [params])

    async def async_manual_control_once(
        self, rotation: int, velocity: float, duration: int = MANUAL_DURATION_DEFAULT
    ):
        """Start the remote control mode and executes the action once before deactivating the mode."""
        number_of_tries = 3
        await self.async_manual_start()
        while number_of_tries > 0:
            if self.state == STATE_CODE_TO_STATE[7]:
                time.sleep(5)
                await self.async_manual_control(rotation, velocity, duration)
                time.sleep(5)
                return await self.async_manual_stop()

            time.sleep(2)
            number_of_tries -= 1

    async def async_remote_control_start(self):
        """Start remote control mode."""
        await self.async_manual_start()

    async def async_remote_control_stop(self):
        """Stop remote control mode."""
        await self.async_manual_stop()

    async def async_remote_control_move(
        self, rotation: int = 0, velocity: float = 0.3, duration: int = 1500
    ):
        """Move vacuum with remote control mode."""
        await self.async_manual_control(rotation, velocity, duration)

    async def async_remote_control_move_step(
        self,
        rotation: int = 0,
        velocity: float = 0.2,
        duration: int = MANUAL_DURATION_DEFAULT,
    ):
        """Move vacuum one step with remote control mode."""
        await self.async_manual_control_once(rotation, velocity, duration)

    async def async_goto(self, x_coord: int, y_coord: int):
        """Send vacuum to x,y location."""
        await self.send(RoborockCommand.APP_GOTO_TARGET, [x_coord, y_coord])

    async def async_clean_segment(self, segments, repeats: int | None = None):
        """Clean the specified segments(s)."""
        if isinstance(segments, int):
            segments = [segments]

        params = segments
        if repeats is not None:
            params = [{"segments": segments, "repeat": repeats}]

        await self.send(
            RoborockCommand.APP_SEGMENT_CLEAN,
            params,
        )
        await self.coordinator.async_refresh()

    async def async_clean_zone(self, zone: list, repeats: int = 1) -> None:
        """Clean selected area for the number of repeats indicated."""
        for _zone in zone:
            _zone.append(repeats)
        _LOGGER.debug("Zone with repeats: %s", zone)
        await self.send(RoborockCommand.APP_ZONED_CLEAN, zone)
        await self.coordinator.async_refresh()

    async def async_start_pause(self) -> None:
        """Start or pause cleaning if running."""
        if self.state == STATE_CLEANING:
            await self.async_pause()
        else:
            await self.async_start()

    async def async_reset_consumable(self) -> None:
        """Reset the consumable data(ex. brush work time)."""
        await self.send(RoborockCommand.RESET_CONSUMABLE)
        await self.coordinator.async_refresh()

    async def async_set_dock_mop_washing_mode(
        self, wash_mode: RoborockDockWashingModeType
    ) -> None:
        """Set the mop washing mode of the dock"""
        await self.send(RoborockCommand.SET_WASH_TOWEL_MODE, [wash_mode])
        await self.coordinator.async_refresh()

    async def async_set_dust_collection_mode(
        self, mode: RoborockDockDustCollectionType
    ) -> None:
        """Set the dust collection mode of the dock"""
        await self.send(RoborockCommand.SET_DUST_COLLECTION_MODE, [mode])
        await self.coordinator.async_refresh()

    async def async_set_mop_wash_frequency(
        self, frequency_determinate: str, time: int
    ) -> None:
        """Set how frequently the dock will wash the mop"""
        await self.send(
            RoborockCommand.SET_SMART_WASH_PARAMS,
            [{
                "smart_wash": 1 if frequency_determinate == "by room" else 0,
                "wash_interval": time,
            }]
        )
        await self.coordinator.async_refresh()

    async def async_dock_start_mop_wash(self) -> None:
        """Start the mop wash on the dock"""
        await self.send(RoborockCommand.APP_START_WASH)

    async def async_dock_stop_mop_wash(self) -> None:
        """Stop the mop wash on the dock"""
        await self.send(RoborockCommand.APP_STOP_WASH)

    async def async_dock_start_mop_wash_then_charge(self) -> None:
        """Start the mop wash then charge"""
        await self.send(RoborockCommand.START_WASH_THEN_CHARGE)

    async def async_send_command(
        self,
        command: RoborockCommand,
        params: dict[str, Any] | list[Any] | None = None,
        **kwargs: Any,
    ):
        """Send a command to a vacuum cleaner."""
        return await self.send(command, params)<|MERGE_RESOLUTION|>--- conflicted
+++ resolved
@@ -7,7 +7,6 @@
 from abc import ABC
 from typing import Any
 
-<<<<<<< HEAD
 from roborock.code_mappings import (
     FAN_SPEED_CODES,
     MOP_INTENSITY_CODES,
@@ -21,8 +20,6 @@
     RoborockDockWashingModeType,
     RoborockDockDustCollectionType,
 )
-=======
->>>>>>> 1ba0110f
 import voluptuous as vol
 from homeassistant.components.vacuum import (
     ATTR_BATTERY_ICON,
