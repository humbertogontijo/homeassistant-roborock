{
  "domain": "roborock",
  "name": "Roborock",
  "codeowners": [
    "@humbertogontijo"
  ],
  "config_flow": true,
  "documentation": "https://github.com/humbertogontijo/homeassistant-roborock",
  "integration_type": "hub",
  "iot_class": "cloud_polling",
  "issue_tracker": "https://github.com/humbertogontijo/homeassistant-roborock/issues",
  "loggers": [
    "custom_components.roborock",
    "roborock"
  ],
  "requirements": [
<<<<<<< HEAD
    "python-roborock==0.2.3"
=======
    "python-roborock==0.4.11"
>>>>>>> 1ba0110f
  ],
  "version": "0.1.3"
}<|MERGE_RESOLUTION|>--- conflicted
+++ resolved
@@ -14,11 +14,7 @@
     "roborock"
   ],
   "requirements": [
-<<<<<<< HEAD
-    "python-roborock==0.2.3"
-=======
     "python-roborock==0.4.11"
->>>>>>> 1ba0110f
   ],
   "version": "0.1.3"
 }